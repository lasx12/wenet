--- conflicted
+++ resolved
@@ -165,11 +165,7 @@
   # only used in rescore mode for weighting different scores
   rescore_ctc_weight=0.5
   rescore_transducer_weight=0.5
-<<<<<<< HEAD
   rescore_attn_weight=0.5
-=======
-  rescore_attn_weight=1.0
->>>>>>> fd0e7d61
   # only used in beam search, either pure beam search mode OR beam search inside rescoring
   search_ctc_weight=0.3
   search_transducer_weight=0.7
